import Dependencies._
import BuildHelper.{Scala213, publishSetting, stdSettings}

import scala.concurrent.duration.FiniteDuration
import java.util.concurrent.TimeUnit

val releaseDrafterVersion = "5"

lazy val root = (project in file("."))
  .settings(stdSettings("root"))
  .settings(publishSetting(false))
  .aggregate(zhttp, zhttpBenchmarks, zhttpTest, example)

// CI Configuration
ThisBuild / githubWorkflowAddedJobs     :=
  Seq(
    WorkflowJob(
      id = "update_release_draft",
      name = "Release Drafter",
      steps = List(WorkflowStep.Use(UseRef.Public("release-drafter", "release-drafter", s"v${releaseDrafterVersion}"))),
      cond = Option("${{ github.base_ref == 'main' }}"),
    ),
<<<<<<< HEAD
  ) ++ WorkflowHelper.Scoverage(54, 66)

=======
    WorkflowJob(
      id = "update_docs",
      name = "Publish Documentation",
      steps = List(
        WorkflowStep.Use(UseRef.Public("actions", "checkout", s"v2")),
        WorkflowStep.Use(UseRef.Public("actions", "setup-node", s"v2")),
        WorkflowStep.Run(
          env = Map("GIT_PASS" -> "${{secrets.ACTIONS_PAT}}", "GIT_USER" -> "${{secrets.GIT_USER}}"),
          commands = List(
            "cd ./docs/website",
            "npm install",
            "git config --global user.name \"${{secrets.GIT_USER}}\"",
            "npm run deploy",
          ),
        ),
      ),
      cond = Option("${{ github.ref == 'refs/heads/main' }}"),
    ),
  )
>>>>>>> 0f702196
ThisBuild / githubWorkflowTargetTags ++= Seq("v*")
ThisBuild / githubWorkflowPublishTargetBranches += RefPredicate.StartsWith(Ref.Tag("v"))
ThisBuild / githubWorkflowPublish       :=
  Seq(
    WorkflowStep.Sbt(
      List("ci-release"),
      env = Map(
        "PGP_PASSPHRASE"      -> "${{ secrets.PGP_PASSPHRASE }}",
        "PGP_SECRET"          -> "${{ secrets.PGP_SECRET }}",
        "SONATYPE_PASSWORD"   -> "${{ secrets.SONATYPE_PASSWORD }}",
        "SONATYPE_USERNAME"   -> "${{ secrets.SONATYPE_USERNAME }}",
        "CI_SONATYPE_RELEASE" -> "${{ secrets.CI_SONATYPE_RELEASE }}",
      ),
    ),
  )
//scala fix isn't available for scala 3 so ensure we only run the fmt check
//using the latest scala 2.13
ThisBuild / githubWorkflowBuildPreamble :=
  WorkflowJob(
    "fmtCheck",
    "Format",
    List(
      WorkflowStep.Run(List(s"sbt ++${Scala213} fmtCheck"), name = Some("Check formatting")),
    ),
    scalas = List(Scala213),
  ).steps

// Test Configuration
ThisBuild / libraryDependencies ++= Seq(`zio-test`, `zio-test-sbt`)
ThisBuild / testFrameworks += new TestFramework("zio.test.sbt.ZTestFramework")

// Projects

// Project zio-http
lazy val zhttp = (project in file("./zio-http"))
  .settings(stdSettings("zhttp"))
  .settings(publishSetting(true))
  .settings(
    ThisBuild / homepage   := Some(url("https://github.com/dream11/zio-http")),
    ThisBuild / scmInfo    :=
      Some(
        ScmInfo(url("https://github.com/dream11/zio-http"), "scm:git@github.com:dream11/zio-http.git"),
      ),
    ThisBuild / developers :=
      List(
        Developer(
          "tusharmath",
          "Tushar Mathur",
          "tushar@dream11.com",
          new URL("https://github.com/tusharmath"),
        ),
        Developer(
          "amitksingh1490",
          "Amit Kumar Singh",
          "amit.singh@dream11.com",
          new URL("https://github.com/amitksingh1490"),
        ),
      ),
    libraryDependencies ++= Seq(`zio`, `zio-streams`, netty, `scala-compact-collection`, `netty-incubator`),
  )

// Project Benchmarks
lazy val zhttpBenchmarks = (project in file("./zio-http-benchmarks"))
  .enablePlugins(JmhPlugin)
  .dependsOn(zhttp)
  .settings(stdSettings("zhttpBenchmarks"))
  .settings(publishSetting(false))
  .settings(
    libraryDependencies ++= Seq(zio),
  )

// Testing Package
lazy val zhttpTest = (project in file("./zio-http-test"))
  .dependsOn(zhttp)
  .settings(stdSettings("zhttp-test"))
  .settings(publishSetting(true))

lazy val example = (project in file("./example"))
  .enablePlugins(SbtTwirl)
  .settings(stdSettings("example"))
  .settings(libraryDependencies := libraryDependencies.value.map {
    case module if module.name == "twirl-api" =>
      module.cross(CrossVersion.for3Use2_13)
    case module                               => module
  })
  .settings(publishSetting(false))
  .settings(
    fork                      := true,
    Compile / run / mainClass := Option("HelloWorld"),
    libraryDependencies ++= Seq(`jwt-core`),
    TwirlKeys.templateImports := Seq(),
  )
  .dependsOn(zhttp)

addCommandAlias("fmt", "scalafmt; test:scalafmt; sFix;")
addCommandAlias("fmtCheck", "scalafmtCheck; test:scalafmtCheck; sFixCheck")
addCommandAlias("sFix", "scalafix OrganizeImports; test:scalafix OrganizeImports")
addCommandAlias("sFixCheck", "scalafix --check OrganizeImports; test:scalafix --check OrganizeImports")

Global / onChangedBuildSource := ReloadOnSourceChanges
Global / watchAntiEntropy     := FiniteDuration(2000, TimeUnit.MILLISECONDS)<|MERGE_RESOLUTION|>--- conflicted
+++ resolved
@@ -1,5 +1,5 @@
 import Dependencies._
-import BuildHelper.{Scala213, publishSetting, stdSettings}
+import BuildHelper.{publishSetting, stdSettings, Scala213}
 
 import scala.concurrent.duration.FiniteDuration
 import java.util.concurrent.TimeUnit
@@ -20,10 +20,6 @@
       steps = List(WorkflowStep.Use(UseRef.Public("release-drafter", "release-drafter", s"v${releaseDrafterVersion}"))),
       cond = Option("${{ github.base_ref == 'main' }}"),
     ),
-<<<<<<< HEAD
-  ) ++ WorkflowHelper.Scoverage(54, 66)
-
-=======
     WorkflowJob(
       id = "update_docs",
       name = "Publish Documentation",
@@ -42,8 +38,8 @@
       ),
       cond = Option("${{ github.ref == 'refs/heads/main' }}"),
     ),
-  )
->>>>>>> 0f702196
+  ) ++ WorkflowHelper.Scoverage(54, 66)
+
 ThisBuild / githubWorkflowTargetTags ++= Seq("v*")
 ThisBuild / githubWorkflowPublishTargetBranches += RefPredicate.StartsWith(Ref.Tag("v"))
 ThisBuild / githubWorkflowPublish       :=
